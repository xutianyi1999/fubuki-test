--- conflicted
+++ resolved
@@ -15,10 +15,7 @@
 use smoltcp::wire::Ipv4Packet;
 use tokio::io::{AsyncRead, AsyncWrite, BufReader};
 use tokio::net::{TcpStream, UdpSocket};
-<<<<<<< HEAD
-=======
 use tokio::sync::mpsc::{Receiver, Sender, UnboundedReceiver, UnboundedSender};
->>>>>>> 8b6da564
 use tokio::sync::mpsc;
 use tokio::sync::mpsc::error::TrySendError;
 use tokio::task::JoinHandle;
@@ -109,16 +106,6 @@
     info!("Tun adapter ip address: {}", tun_addr);
     info!("Client start");
 
-<<<<<<< HEAD
-    tokio::select! {
-        res = mpsc_to_tun(from_socket,tun_tx) => res??,
-        res = tun_to_mpsc(to_socket, tun_rx) => res??,
-        res = socket_to_mpsc(to_tun, MsgSocket::new(&udp_socket, rc4)) => res?,
-        res = mpsc_to_socket(from_tun, MsgSocket::new(&udp_socket, rc4), tun_addr) => res?,
-        res = client_heartbeat_schedule(MsgSocket::new(&udp_socket, rc4), node_id, server_addr, tun_addr) => res?,
-        res = client_handler(server_addr, rc4, node) => res?,
-    }
-=======
     tokio::task::spawn_blocking(move || if let Err(e) = stdin() { error!("Stdin error -> {:?}", e) });
 
     if direct {
@@ -127,7 +114,6 @@
 
         let udp_socket = UdpSocket::bind((lan_ip, 0)).await
             .context("Failed to create UDP socket")?;
->>>>>>> 8b6da564
 
         let (to_udp_handler, from_tun1) = mpsc::channel::<(Box<[u8]>, SocketAddr)>(10);
 
